from typing import Any, Dict, List, Optional, Tuple, Type, TypeVar, Union

import numpy as np
import torch as th
from gym import spaces
from torch.nn import functional as F

from stable_baselines3.common.buffers import ReplayBuffer
from stable_baselines3.common.noise import ActionNoise
from stable_baselines3.common.off_policy_algorithm import OffPolicyAlgorithm
from stable_baselines3.common.policies import BasePolicy, ContinuousCritic
from stable_baselines3.common.type_aliases import GymEnv, MaybeCallback, Schedule
from stable_baselines3.common.utils import get_parameters_by_name, polyak_update
from drm.drm_policies import DRMPolicy, CnnPolicy, MlpPolicy, MultiInputPolicy

from lunar_lander_reward_shaping import calc_shaping_rewards

SelfDRM = TypeVar("SelfDRM", bound="DRM")

class DRM(OffPolicyAlgorithm):
    """
    Dynamic Reward Modification (DRM)
    Addressing Function Approximation Error in Actor-Critic Methods.

    Based on stable_baselines TD3 implementation.

    :param policy: The policy model to use (MlpPolicy, CnnPolicy, ...)
    :param env: The environment to learn from (if registered in Gym, can be str)
    :param learning_rate: learning rate for adam optimizer,
        the same learning rate will be used for all networks (Q-Values, Actor and Value function)
        it can be a function of the current progress remaining (from 1 to 0)
    :param buffer_size: size of the replay buffer
    :param learning_starts: how many steps of the model to collect transitions for before learning starts
    :param batch_size: Minibatch size for each gradient update
    :param tau: the soft update coefficient ("Polyak update", between 0 and 1)
    :param gamma: the discount factor
    :param train_freq: Update the model every ``train_freq`` steps. Alternatively pass a tuple of frequency and unit
        like ``(5, "step")`` or ``(2, "episode")``.
    :param gradient_steps: How many gradient steps to do after each rollout (see ``train_freq``)
        Set to ``-1`` means to do as many gradient steps as steps done in the environment
        during the rollout.
    :param action_noise: the action noise type (None by default), this can help
        for hard exploration problem. Cf common.noise for the different action noise type.
    :param replay_buffer_class: Replay buffer class to use (for instance ``HerReplayBuffer``).
        If ``None``, it will be automatically selected.
    :param replay_buffer_kwargs: Keyword arguments to pass to the replay buffer on creation.
    :param optimize_memory_usage: Enable a memory efficient variant of the replay buffer
        at a cost of more complexity.
        See https://github.com/DLR-RM/stable-baselines3/issues/37#issuecomment-637501195
    :param policy_delay: Policy and target networks will only be updated once every policy_delay steps
        per training steps. The Q values will be updated policy_delay more often (update every training step).
    :param target_policy_noise: Standard deviation of Gaussian noise added to target policy
        (smoothing noise)
    :param target_noise_clip: Limit for absolute value of target policy smoothing noise.
    :param policy_kwargs: additional arguments to be passed to the policy on creation
    :param verbose: Verbosity level: 0 for no output, 1 for info messages (such as device or wrappers used), 2 for
        debug messages
    :param seed: Seed for the pseudo random generators
    :param device: Device (cpu, cuda, ...) on which the code should be run.
        Setting it to auto, the code will be run on the GPU if possible.
    :param _init_setup_model: Whether or not to build the network at the creation of the instance
    """

    policy_aliases: Dict[str, Type[BasePolicy]] = {
        "MlpPolicy": MlpPolicy,
        "CnnPolicy": CnnPolicy,
        "MultiInputPolicy": MultiInputPolicy,
    }

    def __init__(
        self,
        policy: Union[str, Type[DRMPolicy]],
        env: Union[GymEnv, str],
        learning_rate: Union[float, Schedule] = 1e-3,
        buffer_size: int = 1_000_000,  # 1e6
        learning_starts: int = 100,
        batch_size: int = 100,
        tau: float = 0.005,
        gamma: float = 0.99,
        train_freq: Union[int, Tuple[int, str]] = (1, "episode"),
        gradient_steps: int = -1,
        action_noise: Optional[ActionNoise] = None,
        replay_buffer_class: Optional[Type[ReplayBuffer]] = None,
        replay_buffer_kwargs: Optional[Dict[str, Any]] = None,
        optimize_memory_usage: bool = False,
        policy_delay: int = 2,
        target_policy_noise: float = 0.2,
        target_noise_clip: float = 0.5,
        tensorboard_log: Optional[str] = None,
        policy_kwargs: Optional[Dict[str, Any]] = None,
        verbose: int = 0,
        seed: Optional[int] = None,
        device: Union[th.device, str] = "auto",
        _init_setup_model: bool = True,
        shaping_temp: float = 0.01,
    ):
        super().__init__(
            policy,
            env,
            learning_rate,
            buffer_size,
            learning_starts,
            batch_size,
            tau,
            gamma,
            train_freq,
            gradient_steps,
            action_noise=action_noise,
            replay_buffer_class=replay_buffer_class,
            replay_buffer_kwargs=replay_buffer_kwargs,
            policy_kwargs=policy_kwargs,
            tensorboard_log=tensorboard_log,
            verbose=verbose,
            device=device,
            seed=seed,
            sde_support=False,
            optimize_memory_usage=optimize_memory_usage,
            supported_action_spaces=(spaces.Box),
            support_multi_env=True,
        )

        self.policy_delay = policy_delay
        self.target_noise_clip = target_noise_clip
        self.target_policy_noise = target_policy_noise
        self.shaping_temp = shaping_temp

        if _init_setup_model:
            self._setup_model()

    def _setup_model(self) -> None:
        super()._setup_model()
        self._create_aliases()
        # Running mean and running var
        self.actor_batch_norm_stats = get_parameters_by_name(self.actor, ["running_"])
        self.critic_batch_norm_stats = get_parameters_by_name(self.critic, ["running_"])
        self.actor_batch_norm_stats_target = get_parameters_by_name(self.actor_target, ["running_"])
        self.critic_batch_norm_stats_target = get_parameters_by_name(self.critic_target, ["running_"])

    def _create_aliases(self) -> None:
        self.actor = self.policy.actor
        self.actor_target = self.policy.actor_target
        self.critic = self.policy.critic
        self.critic_target = self.policy.critic_target
        self.rnd_target = self.policy.rnd_target
        self.rnd_learner = self.policy.rnd_learner

    def get_q_variance_scaling(self, q_values):
        """
        Input: (batch_size)x(n) tensor with all q values.

        Output: (batch_size)x(1) tensor with the Q variance scaling coefficients.
        """
        q_std_dev = th.std(q_values, dim=1)
        q_std_dev = th.mul(q_std_dev, self.shaping_temp)
        sigmoid_std_dev = th.sigmoid(q_std_dev)

        #scale to [0,1] and convert from 100 -> 100x1 before returning
        return th.mul(th.sub(sigmoid_std_dev,0.5),2).unsqueeze(1)

    def train(self, gradient_steps: int, batch_size: int = 100) -> None:
        # Switch to train mode (this affects batch norm / dropout)
        self.policy.set_training_mode(True)

        # Update learning rate according to lr schedule
        self._update_learning_rate([self.actor.optimizer, self.critic.optimizer, self.rnd_learner.optimizer])

        actor_losses, critic_losses, rnd_losses = [], [], []
        for _ in range(gradient_steps):
            self._n_updates += 1
            # Sample replay buffer
            replay_data = self.replay_buffer.sample(batch_size, env=self._vec_normalize_env)

            # Get current Q-values estimates for each critic network
            current_q_values = self.critic(replay_data.observations, replay_data.actions)
            #(batch_size)x(n) tensor of curr. Q values, rather than tuple of n (batchsize)x1 tensors
            single_tensor_current_q_values = th.cat(current_q_values, dim=1)

            with th.no_grad():
                # Select action according to policy and add clipped noise
                noise = replay_data.actions.clone().data.normal_(0, self.target_policy_noise)
                noise = noise.clamp(-self.target_noise_clip, self.target_noise_clip)
                next_actions = (self.actor_target(replay_data.next_observations) + noise).clamp(-1, 1)

                m = 2
                critic_indices_to_use = np.random.choice(self.critic.n_critics, m, replace=False)

                # Compute the next Q-values: min over a random selection of m of the critics.
                next_q_values = []
                for critic_index in critic_indices_to_use:
                    features = self.critic_target.extract_features(replay_data.next_observations, self.critic_target.features_extractor)
                    next_q_values.append(self.critic_target.q_networks[critic_index](th.cat([features, next_actions], dim=1)))

                next_q_values = th.cat(next_q_values, dim=1) #change tuple to single tensor
                next_q_values, _ = th.min(next_q_values, dim=1, keepdim=True)

                q_variance_scaling = self.get_q_variance_scaling(single_tensor_current_q_values)
<<<<<<< HEAD
                # shaped_rewards = replay_data.rewards + th.mul(q_variance_scaling,calc_shaping_rewards(replay_data.observations, next_actions))
                shaped_rewards = replay_data.rewards
=======
                shaped_rewards = th.mul(q_variance_scaling,calc_shaping_rewards(replay_data.observations, replay_data.actions))
                # shaped_rewards = replay_data.rewards
>>>>>>> 459702d8

                target_q_values = replay_data.rewards + shaped_rewards + (1 - replay_data.dones) * self.gamma * next_q_values

            # Compute critic loss
            #F is torch functional
            critic_loss = sum(F.mse_loss(current_q, target_q_values) for current_q in current_q_values)
            critic_losses.append(critic_loss.item())

            # Optimize the critics
            self.critic.optimizer.zero_grad()
            critic_loss.backward()
            self.critic.optimizer.step()

            #NOTE: for some reason moving this computation before optimizing the critic causes things to break.
            #This feels... not ideal, and indiciative of a deeper problem...
            #compute RND loss
            with th.no_grad():
                target_rnd_vals = self.rnd_target(replay_data.observations)
            rnd_loss = F.mse_loss(self.rnd_learner(replay_data.observations), target_rnd_vals)
            rnd_losses.append(rnd_loss.item())

            #optimize the RND learner
            self.rnd_learner.optimizer.zero_grad()
            rnd_loss.backward()
            self.rnd_learner.optimizer.step()

            # Delayed policy updates
            if self._n_updates % self.policy_delay == 0:
                # Compute actor loss
                actor_loss = -self.critic.q1_forward(replay_data.observations, self.actor(replay_data.observations)).mean()
                actor_losses.append(actor_loss.item())

                # Optimize the actor
                self.actor.optimizer.zero_grad()
                actor_loss.backward()
                self.actor.optimizer.step()

                polyak_update(self.critic.parameters(), self.critic_target.parameters(), self.tau)
                polyak_update(self.actor.parameters(), self.actor_target.parameters(), self.tau)
                # Copy running stats, see GH issue #996
                polyak_update(self.critic_batch_norm_stats, self.critic_batch_norm_stats_target, 1.0)
                polyak_update(self.actor_batch_norm_stats, self.actor_batch_norm_stats_target, 1.0)

        self.logger.record("train/n_updates", self._n_updates, exclude="tensorboard")
        if len(actor_losses) > 0:
            self.logger.record("train/actor_loss", np.mean(actor_losses))
        self.logger.record("train/critic_loss", np.mean(critic_losses))
        self.logger.record("train/reward_scale", th.mean(q_variance_scaling).item())
        self.logger.record("train/qs", th.mean(th.mean(single_tensor_current_q_values, dim=1)).item())
<<<<<<< HEAD
        self.logger.record("train/rnd_loss", np.mean(rnd_losses))
=======
        self.logger.record("train/shaped_reward_mag", th.mean(shaped_rewards).item())
        self.logger.record("train/env_reward_mag", th.mean(replay_data.rewards).item())
>>>>>>> 459702d8

    def learn(
        self: SelfDRM,
        total_timesteps: int,
        callback: MaybeCallback = None,
        log_interval: int = 4,
        tb_log_name: str = "DRM",
        reset_num_timesteps: bool = True,
        progress_bar: bool = False,
    ) -> SelfDRM:
        return super().learn(
            total_timesteps=total_timesteps,
            callback=callback,
            log_interval=log_interval,
            tb_log_name=tb_log_name,
            reset_num_timesteps=reset_num_timesteps,
            progress_bar=progress_bar,
        )

    def _excluded_save_params(self) -> List[str]:
        return super()._excluded_save_params() + ["actor", "critic", "actor_target", "critic_target"]

    def _get_torch_save_params(self) -> Tuple[List[str], List[str]]:
        state_dicts = ["policy", "actor.optimizer", "critic.optimizer"]
        return state_dicts, []<|MERGE_RESOLUTION|>--- conflicted
+++ resolved
@@ -12,6 +12,14 @@
 from stable_baselines3.common.type_aliases import GymEnv, MaybeCallback, Schedule
 from stable_baselines3.common.utils import get_parameters_by_name, polyak_update
 from drm.drm_policies import DRMPolicy, CnnPolicy, MlpPolicy, MultiInputPolicy
+
+from stable_baselines3.common.buffers import ReplayBuffer
+from stable_baselines3.common.callbacks import BaseCallback
+from stable_baselines3.common.noise import ActionNoise, VectorizedActionNoise
+from stable_baselines3.common.policies import BasePolicy
+from stable_baselines3.common.type_aliases import GymEnv, MaybeCallback, RolloutReturn, Schedule, TrainFreq, TrainFrequencyUnit
+from stable_baselines3.common.utils import should_collect_more_steps
+from stable_baselines3.common.vec_env import VecEnv
 
 from lunar_lander_reward_shaping import calc_shaping_rewards
 
@@ -127,6 +135,115 @@
         if _init_setup_model:
             self._setup_model()
 
+    def collect_rollouts(
+        self,
+        env: VecEnv,
+        callback: BaseCallback,
+        train_freq: TrainFreq,
+        replay_buffer: ReplayBuffer,
+        action_noise: Optional[ActionNoise] = None,
+        learning_starts: int = 0,
+        log_interval: Optional[int] = None,
+    ) -> RolloutReturn:
+        """
+        Collect experiences and store them into a ``ReplayBuffer``.
+        :param env: The training environment
+        :param callback: Callback that will be called at each step
+            (and at the beginning and end of the rollout)
+        :param train_freq: How much experience to collect
+            by doing rollouts of current policy.
+            Either ``TrainFreq(<n>, TrainFrequencyUnit.STEP)``
+            or ``TrainFreq(<n>, TrainFrequencyUnit.EPISODE)``
+            with ``<n>`` being an integer greater than 0.
+        :param action_noise: Action noise that will be used for exploration
+            Required for deterministic policy (e.g. TD3). This can also be used
+            in addition to the stochastic policy for SAC.
+        :param learning_starts: Number of steps before learning for the warm-up phase.
+        :param replay_buffer:
+        :param log_interval: Log data every ``log_interval`` episodes
+        :return:
+        """
+        # Switch to eval mode (this affects batch norm / dropout)
+        self.policy.set_training_mode(False)
+
+        num_collected_steps, num_collected_episodes = 0, 0
+
+        assert isinstance(env, VecEnv), "You must pass a VecEnv"
+        assert train_freq.frequency > 0, "Should at least collect one step or episode."
+
+        if env.num_envs > 1:
+            assert train_freq.unit == TrainFrequencyUnit.STEP, "You must use only one env when doing episodic training."
+
+        # Vectorize action noise if needed
+        if action_noise is not None and env.num_envs > 1 and not isinstance(action_noise, VectorizedActionNoise):
+            action_noise = VectorizedActionNoise(action_noise, env.num_envs)
+
+        if self.use_sde:
+            self.actor.reset_noise(env.num_envs)
+
+        callback.on_rollout_start()
+        continue_training = True
+
+        i = 0
+        while should_collect_more_steps(train_freq, num_collected_steps, num_collected_episodes):
+            if self.use_sde and self.sde_sample_freq > 0 and num_collected_steps % self.sde_sample_freq == 0:
+                # Sample a new noise matrix
+                self.actor.reset_noise(env.num_envs)
+
+            # Select action randomly or according to policy
+            # USE self._last_obs
+            actions, buffer_actions = self._sample_action(learning_starts, action_noise, env.num_envs)
+
+            self.logger.record("time/episodes", self._episode_num, exclude="tensorboard")
+
+            # Rescale and perform action
+            new_obs, rewards, dones, infos = env.step(actions)
+
+            lander_velocity = (new_obs[2]**2 + new_obs[3]**2)**0.5
+
+            if i % 10 == 0:
+                self.logger.record("rollout/velocity", lander_velocity)
+
+            self.num_timesteps += env.num_envs
+            num_collected_steps += 1
+
+            # Give access to local variables
+            callback.update_locals(locals())
+            # Only stop training if return value is False, not when it is None.
+            if callback.on_step() is False:
+                return RolloutReturn(num_collected_steps * env.num_envs, num_collected_episodes, continue_training=False)
+
+            # Retrieve reward and episode length if using Monitor wrapper
+            self._update_info_buffer(infos, dones)
+
+            # Store data in replay buffer (normalized action and unnormalized observation)
+            self._store_transition(replay_buffer, buffer_actions, new_obs, rewards, dones, infos)
+
+            self._update_current_progress_remaining(self.num_timesteps, self._total_timesteps)
+
+            # For DQN, check if the target network should be updated
+            # and update the exploration schedule
+            # For SAC/TD3, the update is dones as the same time as the gradient update
+            # see https://github.com/hill-a/stable-baselines/issues/900
+            self._on_step()
+
+            for idx, done in enumerate(dones):
+                if done:
+                    # Update stats
+                    num_collected_episodes += 1
+                    self._episode_num += 1
+
+                    if action_noise is not None:
+                        kwargs = dict(indices=[idx]) if env.num_envs > 1 else {}
+                        action_noise.reset(**kwargs)
+
+                    # Log training infos
+                    if log_interval is not None and self._episode_num % log_interval == 0:
+                        self._dump_logs()
+        callback.on_rollout_end()
+
+        return RolloutReturn(num_collected_steps * env.num_envs, num_collected_episodes, continue_training)
+
     def _setup_model(self) -> None:
         super()._setup_model()
         self._create_aliases()
@@ -141,8 +258,6 @@
         self.actor_target = self.policy.actor_target
         self.critic = self.policy.critic
         self.critic_target = self.policy.critic_target
-        self.rnd_target = self.policy.rnd_target
-        self.rnd_learner = self.policy.rnd_learner
 
     def get_q_variance_scaling(self, q_values):
         """
@@ -193,16 +308,11 @@
                 next_q_values = th.cat(next_q_values, dim=1) #change tuple to single tensor
                 next_q_values, _ = th.min(next_q_values, dim=1, keepdim=True)
 
-                q_variance_scaling = self.get_q_variance_scaling(single_tensor_current_q_values)
-<<<<<<< HEAD
-                # shaped_rewards = replay_data.rewards + th.mul(q_variance_scaling,calc_shaping_rewards(replay_data.observations, next_actions))
+                # q_variance_scaling = self.get_q_variance_scaling(single_tensor_current_q_values)
+                # shaped_rewards = th.mul(q_variance_scaling,calc_shaping_rewards(replay_data.observations, replay_data.actions))
                 shaped_rewards = replay_data.rewards
-=======
-                shaped_rewards = th.mul(q_variance_scaling,calc_shaping_rewards(replay_data.observations, replay_data.actions))
-                # shaped_rewards = replay_data.rewards
->>>>>>> 459702d8
-
-                target_q_values = replay_data.rewards + shaped_rewards + (1 - replay_data.dones) * self.gamma * next_q_values
+
+                target_q_values = shaped_rewards + (1 - replay_data.dones) * self.gamma * next_q_values
 
             # Compute critic loss
             #F is torch functional
@@ -213,19 +323,6 @@
             self.critic.optimizer.zero_grad()
             critic_loss.backward()
             self.critic.optimizer.step()
-
-            #NOTE: for some reason moving this computation before optimizing the critic causes things to break.
-            #This feels... not ideal, and indiciative of a deeper problem...
-            #compute RND loss
-            with th.no_grad():
-                target_rnd_vals = self.rnd_target(replay_data.observations)
-            rnd_loss = F.mse_loss(self.rnd_learner(replay_data.observations), target_rnd_vals)
-            rnd_losses.append(rnd_loss.item())
-
-            #optimize the RND learner
-            self.rnd_learner.optimizer.zero_grad()
-            rnd_loss.backward()
-            self.rnd_learner.optimizer.step()
 
             # Delayed policy updates
             if self._n_updates % self.policy_delay == 0:
@@ -250,12 +347,6 @@
         self.logger.record("train/critic_loss", np.mean(critic_losses))
         self.logger.record("train/reward_scale", th.mean(q_variance_scaling).item())
         self.logger.record("train/qs", th.mean(th.mean(single_tensor_current_q_values, dim=1)).item())
-<<<<<<< HEAD
-        self.logger.record("train/rnd_loss", np.mean(rnd_losses))
-=======
-        self.logger.record("train/shaped_reward_mag", th.mean(shaped_rewards).item())
-        self.logger.record("train/env_reward_mag", th.mean(replay_data.rewards).item())
->>>>>>> 459702d8
 
     def learn(
         self: SelfDRM,
